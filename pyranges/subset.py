from pyranges.ncls import find_overlaps

def get_slice(self, val):

    # 100:999

    start = val.start or 0
    stop = val.stop or max(self.df.End.max(), start)

    idxes = []
    for it in self.__ncls__.values():
        idxes.extend([r[2] for r in it.find_overlap(start, stop)])

    return self.df.loc[idxes]


def get_string(self, val):

<<<<<<< HEAD
    print(val)
    print(self.chromosomes)
    if val in self.chromosomes:
        if not self.stranded:
            self.dfs[val]
        else:
            return {k: self.dfs[k] for k in self.keys if k[0] == val}

=======
    if val in self.chromosomes:
        if self.stranded:
            return {k: self.dfs[k] for k in self.keys() if k[0] == val}
        else:
            return self.dfs[val]
>>>>>>> b147d4a1

    elif val in "+ -".split():
        return self.df.loc[self.df.Strand == val]
    else:
        raise Exception("Chromosome or Strand '{}' not found in PyRanges.".format(val))



def get_tuple(self, val):

    if len(val) == 2:
        df = get_double(self, val)
    elif len(val) == 3:
        df = get_triple(self, val)

    return df


def get_double(self, val):

    print(val)
    # "chr1", 5:10
    if len(val) == 2 and val[0] in self.chromosomes and isinstance(val[1], slice):
        chromosome, loc = val
        start = loc.start or 0
        df = self.dfs[chromosome].values
        stop = loc.stop or max(df.End.max(), start)

        idxes = [r[2] for r in find_overlaps(df, start, stop)]
        # idxes = [r[2] for r in self.__ncls__[chromosome, "+"].find_overlap(start, stop)] + \
        #         [r[2] for r in self.__ncls__[chromosome, "-"].find_overlap(start, stop)]

        return df

    # "+", 5:10
    if len(val) == 2 and val[0] in "+ -".split() and isinstance(val[1], slice):
        strand, loc = val
        start = loc.start or 0
        stop = loc.stop or max(self.df.loc[self.df.Chromosome == chromosome].End.max(), start)

        dfs = []
        for df in self.values():

            idxes = [r[2] for r in find_overlaps(df, start, stop)]
            dfs.append(df.reindex(idxes))

        return dfs

    # "chr1", "+"
    if len(val) == 2 and val[1] in "+ -".split():

        chromosome, strand = val

        return self.dfs[chromosome, strand]


def get_triple(self, val):

    # "chr1", "+", 5:10
    chromosome, strand, loc = val
    start = loc.start or 0
    stop = loc.stop or max(self.df.loc[(self.df.Chromosome == chromosome) & (self.df.Strand == strand)].End.max(), start)
    if strand not in "+ -".split():
        raise Exception("Strand '{}' invalid.".format(val))

    if (chromosome, strand) in self.__ncls__:
        idxes = [r[2] for r in self.__ncls__[chromosome, strand].find_overlap(start, stop)]
        return self.df.loc[idxes]
    else:
        raise Exception("Chromosome and Strand pair {}, {} not found in PyRanges.".format(chromosome, strand))<|MERGE_RESOLUTION|>--- conflicted
+++ resolved
@@ -16,22 +16,11 @@
 
 def get_string(self, val):
 
-<<<<<<< HEAD
-    print(val)
-    print(self.chromosomes)
-    if val in self.chromosomes:
-        if not self.stranded:
-            self.dfs[val]
-        else:
-            return {k: self.dfs[k] for k in self.keys if k[0] == val}
-
-=======
     if val in self.chromosomes:
         if self.stranded:
-            return {k: self.dfs[k] for k in self.keys() if k[0] == val}
+            return {k: self.dfs[k] for k in self.keys if k[0] == val}
         else:
             return self.dfs[val]
->>>>>>> b147d4a1
 
     elif val in "+ -".split():
         return self.df.loc[self.df.Strand == val]
