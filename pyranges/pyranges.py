--- conflicted
+++ resolved
@@ -148,7 +148,7 @@
 
 
     def __len__(self):
-        return sum(len(ray.get(d)) for d in self.values())
+        return sum(len(ray.get(d)) for d in self.values)
 
     def __setattr__(self, column_name, column):
 
@@ -186,8 +186,10 @@
             df = get_tuple(self, val)
         elif isinstance(val, slice):
             df = get_slice(self, val)
-
-        return PyRanges(df)
+        else:
+            raise Exception("Not valid subsetter: {}".format(str(val)))
+
+        return df
 
 
     def __str__(self):
@@ -195,14 +197,10 @@
         if len(self) == 0:
             return "Empty PyRanges"
 
-        keys = natsorted(list(self.dfs.keys()))
-        if len(keys) == 1:
-
-<<<<<<< HEAD
-            first_key = keys[0]
-=======
-            first_key = self.keys()[0]
->>>>>>> b147d4a1
+        # keys = natsorted(list(self.dfs.keys()))
+        if len(self.keys) == 1:
+
+            first_key = self.keys[0]
             # last_key = list(self.dfs.keys())[-1]
             first_df = ray.get(self.dfs[first_key])
 
@@ -219,10 +217,7 @@
             else:
                 s = h
         else:
-<<<<<<< HEAD
-
-=======
-            keys = self.keys()
+            keys = self.keys
             first_key = keys[0]
             last_key = keys[-1]
             # first_key = self.keys[0]
@@ -236,7 +231,6 @@
             t = last_df.head(3).astype(object)
             m.loc[:,:] = "..."
             # m.index = ["..."]
->>>>>>> b147d4a1
             if len(self) > 6:
 
                 # iterate from front until have three
@@ -351,24 +345,11 @@
         return df
 
 
-<<<<<<< HEAD
-    def cluster(self, strand=None, max_dist=0, min_nb=1):
-
-        from pyranges.multithreaded import _cluster, pyrange_apply_single
-
-        dfs = pyrange_apply_single(_cluster, self, strand=strand)
-=======
     def cluster(self, strand=None, max_dist=0, min_nb=1, **kwargs):
 
         df = pyrange_apply_single(_cluster, self, strand)
 
         return PyRanges(df)
-
-    # @pyrange_or_df_single
-    # def tile(self, tile_size=50):
->>>>>>> b147d4a1
-
-        return PyRanges(dfs)
 
 
     def coverage(self, value_col=None, stranded=False):
@@ -465,7 +446,6 @@
 
     @property
     def stranded(self):
-<<<<<<< HEAD
         return len(list(self.keys)[0]) == 2
 
     @property
@@ -475,44 +455,22 @@
             raise Exception("PyRanges not stranded!")
 
         return natsorted(set([k[1] for k in self.keys]))
-=======
-        return len(list(self.dfs.keys())[0]) == 2
-
-
-    def keys(self):
-        return natsorted(self.dfs.keys())
-
+
+    @property
+    def chromosomes(self):
+
+        return natsorted(set([k[0] for k in self.keys]))
+
+    @property
     def items(self):
-        return natsorted(self.dfs.items())
-
+
+        return natsorted([(k, df) for (k, df) in self.dfs.items()])
+
+    @property
     def values(self):
-        return [self.dfs[k] for k in self.keys()]
->>>>>>> b147d4a1
-
-    @property
-    def chromosomes(self):
-
-<<<<<<< HEAD
-        return natsorted(set([k[0] for k in self.keys]))
-
-    @property
-    def items(self):
-
-        return natsorted([(k, df) for (k, df) in self.dfs.items()])
-
-    @property
-    def values(self):
 
         return [df for k, df in self.items]
-=======
-        return natsorted(set(k[0] for k in self.keys()))
-
-    @property
-    def strands(self):
-
-        return natsorted(set(k[1] for k in self.keys()))
 
     def as_df(self):
 
-        return pd.concat(self.values)
->>>>>>> b147d4a1
+        return pd.concat(self.values)