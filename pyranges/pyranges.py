import pandas as pd
from natsort import natsorted
import numpy as np
from collections import defaultdict, OrderedDict

import logging

import ray
<<<<<<< HEAD
ray.init(logging_level=logging.CRITICAL)#, local_mode=True)
=======
ray.init(logging_level=logging.CRITICAL)
>>>>>>> fc05d8a9

from tabulate import tabulate


from pyranges.genomicfeatures import GenomicFeaturesMethods
from pyranges.subset import get_string, get_slice, get_tuple
from pyranges.methods import _cluster, _subtraction, _set_union, _set_intersection, _intersection, _nearest, _coverage, _overlap_write_both, _overlap, _tss, _tes, _jaccard, _lengths, _slack

def return_copy_if_view(df, df2):
    # https://stackoverflow.com/questions/26879073/checking-whether-data-frame-is-copy-or-view-in-pandas

    if df.values.base is df2.values.base:
        return df.copy(deep=True)
    else:
        return df


def create_df_dict(df):

<<<<<<< HEAD
=======
def create_df_dict(df):

>>>>>>> fc05d8a9
    if not "Strand" in df:
        grpby_key = "Chromosome"
    else:
        grpby_key = "Chromosome Strand".split()

<<<<<<< HEAD
    # dfs = OrderedDict()

    # for (key, cdf) in natsorted(grpby):
    #     print(key)
    #     dfs[key] = ray.put(cdf)
=======
    grpby = df.groupby(grpby_key)
    dfs = OrderedDict()

    for (key, cdf) in natsorted(grpby):
        dfs[key] = cdf

    return dfs


def create_ncls_dict(dfs):

    nclses = {key: create_ncls(cdf) for (key, cdf) in dfs.items()}
    dd = defaultdict(NCLS)
    dd.update(nclses)
>>>>>>> fc05d8a9

    return {k: ray.put(v) for k, v in natsorted(df.groupby(grpby_key))}


def create_pyranges_df(seqnames, starts, ends, strands=None):

    if isinstance(seqnames, str):
        seqnames = pd.Series([seqnames] * len(starts), dtype="category")

    if strands != None and strands != False:

        if isinstance(strands, str):
            strands = pd.Series([strands] * len(starts), dtype="category")

        columns = [seqnames, starts, ends, strands]
        lengths = list(str(len(s)) for s in columns)
        assert len(set(lengths)) == 1, "seqnames, starts, ends and strands must be of equal length. But are {}".format(", ".join(lengths))
        colnames = "Chromosome Start End Strand".split()
    else:
        columns = [seqnames, starts, ends]
        lengths = list(str(len(s)) for s in columns)
        assert len(set(lengths)) == 1, "seqnames, starts and ends must be of equal length. But are {}".format(", ".join(lengths))
        colnames = "Chromosome Start End".split()

    idx = range(len(starts))
    series_to_concat = []
    for s in columns:
        s = pd.Series(s, index=idx)
        series_to_concat.append(s)

    df = pd.concat(series_to_concat, axis=1)
    df.columns = colnames

    return df


def return_empty_if_one_empty(func):

    def extended_func(self, other, *args, **kwargs):

        if len(self) == 0 or len(other) == 0:
            df = pd.DataFrame(columns="Chromosome Start End Strand".split())
        else:
            df = func(self, other, *args, **kwargs)

        return df

    return extended_func


def return_empty_if_both_empty(func):

    def extended_func(self, other, *args, **kwargs):

        if len(self) == 0 and len(other) == 0:
            df = pd.DataFrame(columns="Chromosome Start End Strand".split())
        else:
            df = func(self, other, *args, **kwargs)

        return df

    return extended_func


def pyrange_or_df(func):

    def extension(self, other, *args, **kwargs):
        df = func(self, other, *args, **kwargs)

        if kwargs.get("df"):
            return df

        return PyRanges(df)

    return extension


def pyrange_or_df_single(func):

    def extension(self, *args, **kwargs):
        df = func(self, *args, **kwargs)

        if kwargs.get("df"):
            return df

        return PyRanges(df)

    return extension



class PyRanges():

    dfs = None
    gf = None

    def __init__(self, df=None, seqnames=None, starts=None, ends=None, strands=None, copy_df=True):

        if df is False or df is None:
            df = create_pyranges_df(seqnames, starts, ends, strands)
            self.__dict__["dfs"] = create_df_dict(df)
        elif isinstance(df, pd.DataFrame):
<<<<<<< HEAD
=======
            assert "Chromosome" in df and "Start" in df and "End" in df
>>>>>>> fc05d8a9
            self.__dict__["dfs"] = create_df_dict(df)
        else:
            # df is actually dict of dfs
            self.__dict__["dfs"] = df
<<<<<<< HEAD
=======


        #     df.index = range(len(df))

        # using __dict__ to avoid invoking setattr
        # if "Strand" not in df:
        #     self.__dict__["stranded"] = False
        # else:
        #     self.__dict__["stranded"] = True



        # if copy_df and df_given:
        #     df = df.copy()
        #     df.Chromosome = df.Chromosome.astype("category")
        #     if "Strand" in df:
        #         df.Strand = df.Strand.astype("category")


        # self.__dict__["__ncls__"] = create_ncls_dict(self.dfs)
>>>>>>> fc05d8a9

        self.__dict__["ft"] = GenomicFeaturesMethods(self)


    def __len__(self):
<<<<<<< HEAD
        return sum(len(ray.get(v)) for v in self.dfs.values())

    def __setattr__(self, column_name, column):

=======
        return sum(len(d) for d in self.dfs.values())

    def __setattr__(self, column_name, column):

        if column_name in "Chromosome Start End Strand".split():
            raise Exception("The columns Chromosome, Start, End or Strand can not be reset.")
        if column_name == "stranded":
            raise Exception("The stranded attribute is read-only. Create a new PyRanges object instead.")

>>>>>>> fc05d8a9
        if not isinstance(column, str):
            if not len(self) == len(column):
                raise Exception("DataFrame and column must be same length.")

            column_to_insert = pd.Series(column, index=self.df.index)
        else:
            column_to_insert = pd.Series(column, index=self.df.index)

        pos = self.df.shape[1]
        if column_name in self.df:
            pos = list(self.df.columns).index(column_name)
            self.df.drop(column_name, inplace=True, axis=1)

        self.df.insert(pos, column_name, column_to_insert)


    # def __getattr__(self, name):

<<<<<<< HEAD
    #     if name in self.dfs:
    #         return self.df[name]
    #     else:
    #         return self.__dict__[name]
=======
        if name in self.df:
            return self.df[name]
        else:
            return self.__dict__[name]
>>>>>>> fc05d8a9

    def __eq__(self, other):

        return self.df.equals(other.df)

    def __getitem__(self, val):

        if isinstance(val, str):
            df = get_string(self, val)

        elif isinstance(val, tuple):
            df = get_tuple(self, val)
        elif isinstance(val, slice):
            df = get_slice(self, val)

        return df


    def __str__(self):

<<<<<<< HEAD
        if len(self) == 0:
            return "Empty PyRanges"

        if len(self.dfs.keys()) == 1:

            first_key = list(self.dfs.keys())[0]
            # last_key = list(self.dfs.keys())[-1]
            first_df = ray.get(self.dfs[first_key]).head(3)
            # last_df = ray.get(self.dfs[last_key]).tail(3)
            h = first_df.head(3).astype(object)
            m = first_df.head(1).astype(object)
            t = first_df.head(3).astype(object)
            m.loc[:,:] = "..."

            if len(self) > 6:
                s = pd.concat([h, m, t])
            elif len(self) == 6:
                s = pd.concat([h, t])
            else:
                s = h
        else:

            first_key = list(self.dfs.keys())[0]
            last_key = list(self.dfs.keys())[-1]
            first_df = ray.get(self.dfs[first_key]).head(3)
            last_df = ray.get(self.dfs[last_key]).tail(3)
            # last_df = self.dfs[list(self.dfs.keys())[-1]].tail(3)

            h = first_df.head(3).astype(object)
            m = first_df.head(1).astype(object)
            t = last_df.head(3).astype(object)
            m.loc[:,:] = "..."
            # m.index = ["..."]
            if len(self) > 6:
                s = pd.concat([h, m, t])
            else:
                s = pd.concat([h, t])
=======
        # if len(self) > 6:
            # h = self.dfs.head(3).astype(object)
            # t = self.df.tail(3).astype(object)
            # m = self.df.head(1).astype(object)
        first_df = self.dfs[list(self.dfs.keys())[0]].head(3)
        last_df = self.dfs[list(self.dfs.keys())[-1]].tail(3)

        h = first_df.head(3).astype(object)
        m = first_df.head(1).astype(object)
        t = last_df.head(3).astype(object)
        m.loc[:,:] = "..."
        # m.index = ["..."]
        s = pd.concat([h, m, t])
>>>>>>> fc05d8a9

        h = [c + "\n(" + str(t) + ")" for c, t in  zip(h.columns, first_df)]

        str_repr = tabulate(s, headers=h, tablefmt='psql', showindex=False) + \
                                        "\nPyRanges object has {} sequences from {} chromosomes.".format(len(self), len(self.dfs.keys()))
        return str_repr


    def __repr__(self):

        return str(self)


    @pyrange_or_df
    @return_empty_if_one_empty
    def overlap(self, other, strandedness=False, invert=False, how=None, **kwargs):

        "Want all intervals in self that overlap with other."

        df = _overlap(self, other, strandedness, invert, how)

        return df

    @pyrange_or_df
    @return_empty_if_one_empty
    def nearest(self, other, strandedness=False, suffix="_b", how=None, overlap=True, **kwargs):

        "Find the nearest feature in other."

        df = _nearest(self, other, strandedness, suffix, how, overlap)

        return df

<<<<<<< HEAD
    # @return_empty_if_one_empty
    def intersection(self, other, strandedness=False, how=None):

        from pyranges.multithreaded import _intersection, pyrange_apply
=======
    @return_empty_if_one_empty
    def intersection(self, other, strandedness=False, how=None):

        from pyranges.ray import _intersection, pyrange_apply
        print("intersect " * 10)
>>>>>>> fc05d8a9

        dfs = pyrange_apply(_intersection, self, other, strandedness=strandedness, how=how)

        return PyRanges(dfs)
<<<<<<< HEAD
=======
        # ray.get([_intersection.remote(sdf, odf)])
        # "Want the parts of the intervals in self that overlap with other."

        # df = _intersection(self, other, strandedness, how)

        # return df
>>>>>>> fc05d8a9

    @pyrange_or_df
    @return_empty_if_one_empty
    def set_intersection(self, other, strandedness=False, how=None):

        si = _set_intersection(self, other, strandedness, how)

        return si

    @pyrange_or_df
    @return_empty_if_both_empty
    def set_union(self, other, strand=False):

        si = _set_union(self, other, strand)

        return si


    @pyrange_or_df
    def subtraction(self, other, strandedness=False):

        return _subtraction(self, other, strandedness)


    @pyrange_or_df
    @return_empty_if_one_empty
    def join(self, other, strandedness=False, new_pos=None, suffixes=["_a", "_b"], suffix="_b", how=None):

        df = _overlap_write_both(self, other, strandedness, new_pos, suffixes, suffix, how)

        return df


    @pyrange_or_df_single
    def cluster(self, strand=None, max_dist=0, min_nb=1, **kwargs):

        df = _cluster(self, strand, max_dist, min_nb)

        return df

    # @pyrange_or_df_single
    # def tile(self, tile_size=50):

    #     df = _tile(self, tile_size)
    #     return df


    def coverage(self, value_col=None, stranded=False):

        return _coverage(self, value_col, stranded=stranded)


    @pyrange_or_df_single
    def slack(self, slack):

        return _slack(self, slack)



    @pyrange_or_df_single
    def tssify(self, slack=0):

        if not self.stranded:
            raise Exception("Cannot compute TSSes without strand info. Perhaps use slack() instead?")

        return _tss(self, slack)


    @pyrange_or_df_single
    def tesify(self, slack=0):

        return _tes(self, slack)

    def pos(self, *val):

        # turn int-tuple into slice
        newval = []
        for v in val:
            if isinstance(v, tuple) and len(v) == 2 and isinstance(v[0], int) and isinstance(v[1], int):
                newval.append(slice(v[0], v[1]))
            else:
                newval.append(v)

        val = tuple(newval)

        if len(val) == 1:
            val = val[0]

        if isinstance(val, str):
            df = get_string(self, val)
        elif isinstance(val, tuple):
            df = get_tuple(self, val)
        elif isinstance(val, slice):
            df = get_slice(self, val)
        else:
            raise Exception("Invalid type for indexer. Must be str, slice, or 2/3-tuple.")

        return return_copy_if_view(df, self.df)


    # always returns df
    def get(self, column, values, **kwargs):

        df = self.df
        if not column in self.df:
            raise Exception("Column {} not in PyRanges".format(column))

        if isinstance(values, str):
            df = df.loc[df[column] == values]
        else:
            df = df.loc[df[column].isin(values)]

        return return_copy_if_view(df, self.df)


    def lengths(self, **kwargs):

        df = _lengths(self)

        return df


    def jaccard(self, other, strandedness):

        return _jaccard(self, other, strandedness)


    @pyrange_or_df_single
    def sort(self, strand=True):

        if strand:
            return self.df.sort_values("Chromosome Strand".split())
        else:
            return self.df.sort_values("Chromosome")


    @property
    def stranded(self):
<<<<<<< HEAD
        return len(list(self.dfs.keys())[0]) == 2
=======
        return len(list(self.dfs.keys())[0]) == 2

    # @pyrange_or_df
    # @return_empty_if_one_empty
    # def overlap(self, other, strandedness=False, invert=False, how=None, nb_cpu=1, **kwargs):

    #     "Want all intervals in self that overlap with other."

    #     df = pyrange_apply(_first_df, self, other, strandedness=strandedness,
    #                        invert=invert, how=how, n_jobs=nb_cpu, **kwargs)

    #     return df

    # @pyrange_or_df
    # @return_empty_if_one_empty
    # def nearest(self, other, strandedness=False, suffix="_b", how=None, overlap=True, nb_cpu=1, **kwargs):
    #     "Find the nearest feature in other."

    #     df = pyrange_apply(_nearest, self, other, strandedness=strandedness, suffix=suffix, how=how, overlap=overlap, n_jobs=nb_cpu)

    #     return df

    # @pyrange_or_df
    # @return_empty_if_one_empty
    # def intersection(self, other, strandedness=False, how=None, nb_cpu=1):

    #     "Want the parts of the intervals in self that overlap with other."

    #     df = pyrange_apply(_intersection, self, other, strandedness=strandedness, how=how, n_jobs=nb_cpu)
    #     # df = _intersection(self, other, strandedness=strandedness, how=how)

    #     return df

    # @pyrange_or_df
    # @return_empty_if_one_empty
    # def set_intersection(self, other, strandedness=False, how=None, nb_cpu=1):

    #     si = pyrange_apply(_set_intersection, self, other, strandedness=strandedness, how=how, n_jobs=nb_cpu)

    #     return si

    # @pyrange_or_df
    # @return_empty_if_both_empty
    # def set_union(self, other, strandedness=False, nb_cpu=1):

    #     si = pyrange_apply(_set_union, self, other, strandedness=strandedness, n_jobs=nb_cpu)

    #     return si


    # @pyrange_or_df
    # def subtraction(self, other, strandedness=False, nb_cpu=1):


    #     return pyrange_apply(_subtraction, self, other, strandedness=strandedness, n_jobs=nb_cpu)


    # @pyrange_or_df
    # @return_empty_if_one_empty
    # def join(self, other, strandedness=False, new_pos=None, suffixes=["_a", "_b"], how=None, nb_cpu=1, **kwargs):

    #     df = pyrange_apply(_write_both, self, other, strandedness=strandedness, new_pos=new_pos,
    #                        suffixes=suffixes, how=how, n_jobs=nb_cpu, **kwargs)

    #     return df


    # @pyrange_or_df_single
    # def cluster(self, strand=None, nb_cpu=1):

    #     df = pyrange_apply_single(_cluster, self, strand=strand, n_jobs=nb_cpu)

    #     return df


    # @pyrange_or_df_single
    # def tile(self, tile_size=50, nb_cpu=1):

    #     df = _tile(self, tile_size)
    #     return df


    # def coverage(self, value_col=None, stranded=False, nb_cpu=1):

    #     return _coverage(self, value_col, stranded=stranded, n_jobs=nb_cpu)
>>>>>>> fc05d8a9
<|MERGE_RESOLUTION|>--- conflicted
+++ resolved
@@ -6,11 +6,7 @@
 import logging
 
 import ray
-<<<<<<< HEAD
 ray.init(logging_level=logging.CRITICAL)#, local_mode=True)
-=======
-ray.init(logging_level=logging.CRITICAL)
->>>>>>> fc05d8a9
 
 from tabulate import tabulate
 
@@ -29,39 +25,6 @@
 
 
 def create_df_dict(df):
-
-<<<<<<< HEAD
-=======
-def create_df_dict(df):
-
->>>>>>> fc05d8a9
-    if not "Strand" in df:
-        grpby_key = "Chromosome"
-    else:
-        grpby_key = "Chromosome Strand".split()
-
-<<<<<<< HEAD
-    # dfs = OrderedDict()
-
-    # for (key, cdf) in natsorted(grpby):
-    #     print(key)
-    #     dfs[key] = ray.put(cdf)
-=======
-    grpby = df.groupby(grpby_key)
-    dfs = OrderedDict()
-
-    for (key, cdf) in natsorted(grpby):
-        dfs[key] = cdf
-
-    return dfs
-
-
-def create_ncls_dict(dfs):
-
-    nclses = {key: create_ncls(cdf) for (key, cdf) in dfs.items()}
-    dd = defaultdict(NCLS)
-    dd.update(nclses)
->>>>>>> fc05d8a9
 
     return {k: ray.put(v) for k, v in natsorted(df.groupby(grpby_key))}
 
@@ -164,48 +127,15 @@
             df = create_pyranges_df(seqnames, starts, ends, strands)
             self.__dict__["dfs"] = create_df_dict(df)
         elif isinstance(df, pd.DataFrame):
-<<<<<<< HEAD
-=======
-            assert "Chromosome" in df and "Start" in df and "End" in df
->>>>>>> fc05d8a9
             self.__dict__["dfs"] = create_df_dict(df)
         else:
             # df is actually dict of dfs
             self.__dict__["dfs"] = df
-<<<<<<< HEAD
-=======
-
-
-        #     df.index = range(len(df))
-
-        # using __dict__ to avoid invoking setattr
-        # if "Strand" not in df:
-        #     self.__dict__["stranded"] = False
-        # else:
-        #     self.__dict__["stranded"] = True
-
-
-
-        # if copy_df and df_given:
-        #     df = df.copy()
-        #     df.Chromosome = df.Chromosome.astype("category")
-        #     if "Strand" in df:
-        #         df.Strand = df.Strand.astype("category")
-
-
-        # self.__dict__["__ncls__"] = create_ncls_dict(self.dfs)
->>>>>>> fc05d8a9
 
         self.__dict__["ft"] = GenomicFeaturesMethods(self)
 
 
     def __len__(self):
-<<<<<<< HEAD
-        return sum(len(ray.get(v)) for v in self.dfs.values())
-
-    def __setattr__(self, column_name, column):
-
-=======
         return sum(len(d) for d in self.dfs.values())
 
     def __setattr__(self, column_name, column):
@@ -215,7 +145,6 @@
         if column_name == "stranded":
             raise Exception("The stranded attribute is read-only. Create a new PyRanges object instead.")
 
->>>>>>> fc05d8a9
         if not isinstance(column, str):
             if not len(self) == len(column):
                 raise Exception("DataFrame and column must be same length.")
@@ -232,19 +161,6 @@
         self.df.insert(pos, column_name, column_to_insert)
 
 
-    # def __getattr__(self, name):
-
-<<<<<<< HEAD
-    #     if name in self.dfs:
-    #         return self.df[name]
-    #     else:
-    #         return self.__dict__[name]
-=======
-        if name in self.df:
-            return self.df[name]
-        else:
-            return self.__dict__[name]
->>>>>>> fc05d8a9
 
     def __eq__(self, other):
 
@@ -265,7 +181,6 @@
 
     def __str__(self):
 
-<<<<<<< HEAD
         if len(self) == 0:
             return "Empty PyRanges"
 
@@ -303,21 +218,6 @@
                 s = pd.concat([h, m, t])
             else:
                 s = pd.concat([h, t])
-=======
-        # if len(self) > 6:
-            # h = self.dfs.head(3).astype(object)
-            # t = self.df.tail(3).astype(object)
-            # m = self.df.head(1).astype(object)
-        first_df = self.dfs[list(self.dfs.keys())[0]].head(3)
-        last_df = self.dfs[list(self.dfs.keys())[-1]].tail(3)
-
-        h = first_df.head(3).astype(object)
-        m = first_df.head(1).astype(object)
-        t = last_df.head(3).astype(object)
-        m.loc[:,:] = "..."
-        # m.index = ["..."]
-        s = pd.concat([h, m, t])
->>>>>>> fc05d8a9
 
         h = [c + "\n(" + str(t) + ")" for c, t in  zip(h.columns, first_df)]
 
@@ -351,31 +251,15 @@
 
         return df
 
-<<<<<<< HEAD
-    # @return_empty_if_one_empty
-    def intersection(self, other, strandedness=False, how=None):
-
-        from pyranges.multithreaded import _intersection, pyrange_apply
-=======
     @return_empty_if_one_empty
     def intersection(self, other, strandedness=False, how=None):
 
         from pyranges.ray import _intersection, pyrange_apply
         print("intersect " * 10)
->>>>>>> fc05d8a9
 
         dfs = pyrange_apply(_intersection, self, other, strandedness=strandedness, how=how)
 
         return PyRanges(dfs)
-<<<<<<< HEAD
-=======
-        # ray.get([_intersection.remote(sdf, odf)])
-        # "Want the parts of the intervals in self that overlap with other."
-
-        # df = _intersection(self, other, strandedness, how)
-
-        # return df
->>>>>>> fc05d8a9
 
     @pyrange_or_df
     @return_empty_if_one_empty
@@ -514,92 +398,4 @@
 
     @property
     def stranded(self):
-<<<<<<< HEAD
-        return len(list(self.dfs.keys())[0]) == 2
-=======
-        return len(list(self.dfs.keys())[0]) == 2
-
-    # @pyrange_or_df
-    # @return_empty_if_one_empty
-    # def overlap(self, other, strandedness=False, invert=False, how=None, nb_cpu=1, **kwargs):
-
-    #     "Want all intervals in self that overlap with other."
-
-    #     df = pyrange_apply(_first_df, self, other, strandedness=strandedness,
-    #                        invert=invert, how=how, n_jobs=nb_cpu, **kwargs)
-
-    #     return df
-
-    # @pyrange_or_df
-    # @return_empty_if_one_empty
-    # def nearest(self, other, strandedness=False, suffix="_b", how=None, overlap=True, nb_cpu=1, **kwargs):
-    #     "Find the nearest feature in other."
-
-    #     df = pyrange_apply(_nearest, self, other, strandedness=strandedness, suffix=suffix, how=how, overlap=overlap, n_jobs=nb_cpu)
-
-    #     return df
-
-    # @pyrange_or_df
-    # @return_empty_if_one_empty
-    # def intersection(self, other, strandedness=False, how=None, nb_cpu=1):
-
-    #     "Want the parts of the intervals in self that overlap with other."
-
-    #     df = pyrange_apply(_intersection, self, other, strandedness=strandedness, how=how, n_jobs=nb_cpu)
-    #     # df = _intersection(self, other, strandedness=strandedness, how=how)
-
-    #     return df
-
-    # @pyrange_or_df
-    # @return_empty_if_one_empty
-    # def set_intersection(self, other, strandedness=False, how=None, nb_cpu=1):
-
-    #     si = pyrange_apply(_set_intersection, self, other, strandedness=strandedness, how=how, n_jobs=nb_cpu)
-
-    #     return si
-
-    # @pyrange_or_df
-    # @return_empty_if_both_empty
-    # def set_union(self, other, strandedness=False, nb_cpu=1):
-
-    #     si = pyrange_apply(_set_union, self, other, strandedness=strandedness, n_jobs=nb_cpu)
-
-    #     return si
-
-
-    # @pyrange_or_df
-    # def subtraction(self, other, strandedness=False, nb_cpu=1):
-
-
-    #     return pyrange_apply(_subtraction, self, other, strandedness=strandedness, n_jobs=nb_cpu)
-
-
-    # @pyrange_or_df
-    # @return_empty_if_one_empty
-    # def join(self, other, strandedness=False, new_pos=None, suffixes=["_a", "_b"], how=None, nb_cpu=1, **kwargs):
-
-    #     df = pyrange_apply(_write_both, self, other, strandedness=strandedness, new_pos=new_pos,
-    #                        suffixes=suffixes, how=how, n_jobs=nb_cpu, **kwargs)
-
-    #     return df
-
-
-    # @pyrange_or_df_single
-    # def cluster(self, strand=None, nb_cpu=1):
-
-    #     df = pyrange_apply_single(_cluster, self, strand=strand, n_jobs=nb_cpu)
-
-    #     return df
-
-
-    # @pyrange_or_df_single
-    # def tile(self, tile_size=50, nb_cpu=1):
-
-    #     df = _tile(self, tile_size)
-    #     return df
-
-
-    # def coverage(self, value_col=None, stranded=False, nb_cpu=1):
-
-    #     return _coverage(self, value_col, stranded=stranded, n_jobs=nb_cpu)
->>>>>>> fc05d8a9
+        return len(list(self.dfs.keys())[0]) == 2